click
prettytable
pulp
python-constraint
negmas>=0.9.0
tqdm
jupyter
gif
joblib
dataclasses; python_version < '3.7'
cloudpickle
mip
papermill
-e .


notebook>=6.1.5 # not directly required, pinned by Snyk to avoid a vulnerability
pygments>=2.7.4 # not directly required, pinned by Snyk to avoid a vulnerability
<<<<<<< HEAD
=======

mistune>=2.0.1 # not directly required, pinned by Snyk to avoid a vulnerability
>>>>>>> a3e15daf
ipython>=7.16.3 # not directly required, pinned by Snyk to avoid a vulnerability<|MERGE_RESOLUTION|>--- conflicted
+++ resolved
@@ -16,9 +16,6 @@
 
 notebook>=6.1.5 # not directly required, pinned by Snyk to avoid a vulnerability
 pygments>=2.7.4 # not directly required, pinned by Snyk to avoid a vulnerability
-<<<<<<< HEAD
-=======
 
 mistune>=2.0.1 # not directly required, pinned by Snyk to avoid a vulnerability
->>>>>>> a3e15daf
 ipython>=7.16.3 # not directly required, pinned by Snyk to avoid a vulnerability