--- conflicted
+++ resolved
@@ -5,33 +5,13 @@
 jobs:
   install-dev:
     runs-on: ubuntu-latest
-    strategy:
-      matrix:
-        python-version: ["3.11-dev"]      
     steps:
-<<<<<<< HEAD
       - uses: actions/checkout@v3
       - uses: actions/setup-python@v2
         with:
           python-version: '3.11-dev'
       - name: "Install dependencies"
         run: |
-=======
-    - uses: actions/checkout@v2
-    - name: Set up Python ${{ matrix.python-version }}
-      uses: actions/setup-python@v2
-      with:
-        python-version: ${{ matrix.python-version }}
-    - uses: actions/cache@v2
-      name: Configure pip caching
-      with:
-        path: ~/.cache/pip
-        key: ${{ runner.os }}-pip-${{ hashFiles('**/setup.py') }}
-        restore-keys: |
-          ${{ runner.os }}-pip-
-    - name: "Install in dev mode"
-      run: |
->>>>>>> ff4d86d4
           set -xe
           python -VV
           python -m site
